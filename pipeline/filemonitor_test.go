--- conflicted
+++ resolved
@@ -198,14 +198,10 @@
 		lfInput.Init(lfiConfig)
 		//c.Expect(err, gs.Equals, nil)
 		lfInput.Monitor.cleanJournalPath()
-		clean := filepath.Join("var", "run", "hekad", "seekjournals", "___testsupport_test-zeus_log")
+		clean := filepath.Join("var", "cache", "hekad", "seekjournals", "___testsupport_test-zeus_log")
 		c.Expect(lfInput.Monitor.seekJournalPath,
 			gs.Equals,
-<<<<<<< HEAD
-			"/var/cache/hekad/seekjournals/___testsupport_test-zeus_log")
-=======
 			clean)
->>>>>>> 9f9a5989
 	})
 
 }