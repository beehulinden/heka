/***** BEGIN LICENSE BLOCK *****
# This Source Code Form is subject to the terms of the Mozilla Public
# License, v. 2.0. If a copy of the MPL was not distributed with this file,
# You can obtain one at http://mozilla.org/MPL/2.0/.
#
# The Initial Developer of the Original Code is the Mozilla Foundation.
# Portions created by the Initial Developer are Copyright (C) 2012
# the Initial Developer. All Rights Reserved.
#
# Contributor(s):
#   Rob Miller (rmiller@mozilla.com)
#   Mike Trinkala (trink@mozilla.com)
#
# ***** END LICENSE BLOCK *****/

package pipeline

import (
	"fmt"
	"github.com/BurntSushi/toml"
	. "github.com/mozilla-services/heka/message"
	"log"
	"regexp"
	"sync"
	"time"
)

// Cap size of our decoder set arrays
const MAX_HEADER_MESSAGEENCODING Header_MessageEncoding = 256

var (
	AvailablePlugins         = make(map[string]func() interface{})
	DecodersByEncoding       = make(map[Header_MessageEncoding]string)
	topHeaderMessageEncoding Header_MessageEncoding
	PluginTypeRegex          = regexp.MustCompile("^.*(Decoder|Filter|Input|Output)$")
)

func RegisterPlugin(name string, factory func() interface{}) {
	AvailablePlugins[name] = factory
}

type PluginConfig map[string]toml.Primitive

type PluginHelper interface {
	PackSupply() chan *PipelinePack
	Output(name string) (oRunner OutputRunner, ok bool)
	Router() (router *MessageRouter)
	decoder(name string) (dRunner DecoderRunner, ok bool)
	decoders() (decoders map[string]DecoderRunner)
	decodersByEncoding() (decoders []DecoderRunner)
}

// Indicates a plug-in has a specific-to-itself config struct that should be
// passed in to its Init method.
type HasConfigStruct interface {
	ConfigStruct() interface{}
}

// Master config object encapsulating the entire heka/pipeline configuration.
type PipelineConfig struct {
	InputRunners    map[string]InputRunner
	DecoderWrappers map[string]*PluginWrapper // multiple instances are allowed
	FilterRunners   map[string]FilterRunner
	OutputRunners   map[string]OutputRunner
	PoolSize        int
	router          *MessageRouter
	RecycleChan     chan *PipelinePack
	logMsgs         []string
	decodersWg      sync.WaitGroup
}

// Creates and initializes a PipelineConfig object.
func NewPipelineConfig(poolSize int) (config *PipelineConfig) {
	PoolSize = poolSize
	config = new(PipelineConfig)
	config.PoolSize = poolSize
	config.InputRunners = make(map[string]InputRunner)
	config.DecoderWrappers = make(map[string]*PluginWrapper)
	config.FilterRunners = make(map[string]FilterRunner)
	config.OutputRunners = make(map[string]OutputRunner)
	config.router = NewMessageRouter()
	config.RecycleChan = make(chan *PipelinePack, poolSize+1)
	config.logMsgs = make([]string, 0, 4)
	return config
}

// Returns a running DecoderRunner for the registered decoder of the
// given name.
func (self *PipelineConfig) decoder(name string) (dRunner DecoderRunner, ok bool) {
	var wrapper *PluginWrapper
	if wrapper, ok = self.DecoderWrappers[name]; ok {
		decoder := wrapper.Create().(Decoder)
		dRunner = NewDecoderRunner(name, decoder)
		self.decodersWg.Add(1)
		dRunner.Start(&self.decodersWg)
	}
	return
}

// Returns a map[string]DecoderRunner containing all registered decoders.
func (self *PipelineConfig) decoders() (decoders map[string]DecoderRunner) {
	decoders = make(map[string]DecoderRunner)
	var runner DecoderRunner
	for name, wrapper := range self.DecoderWrappers {
		decoder := wrapper.Create().(Decoder)
		runner = NewDecoderRunner(name, decoder)
		self.decodersWg.Add(1)
		runner.Start(&self.decodersWg)
		decoders[name] = runner
	}
	return
}

// Returns a slice of DecoderRunners indexed by the Header_MessageEncoding
// value that each decoder works for.
func (self *PipelineConfig) decodersByEncoding() []DecoderRunner {
	decoders := make([]DecoderRunner, topHeaderMessageEncoding+1)
	for encoding, name := range DecodersByEncoding {
		decoder, ok := self.decoder(name)
		if !ok {
			continue
		}
		decoders[encoding] = decoder
	}
	return decoders
}

func (self *PipelineConfig) PackSupply() chan *PipelinePack {
	return self.RecycleChan
}

func (self *PipelineConfig) Output(name string) (oRunner OutputRunner, ok bool) {
	oRunner, ok = self.OutputRunners[name]
	return
}

func (self *PipelineConfig) Router() (router *MessageRouter) {
	return self.router
}

// The TOML config file spec
type ConfigFile PluginConfig
type PluginGlobals struct {
	Typ      string  `toml:"type"`
	Ticker   float64 `toml:"ticker_interval"`
	Encoding string  `toml:"encoding_name"`
	Matcher  string  `toml:"message_matcher"`
}

// A helper function to simplify plugin creation
type PluginWrapper struct {
	name          string
	configCreator func() interface{}
	pluginCreator func() interface{}
}

// Create a new instance of the plugin and return it
//
// Errors are ignored. Call with CreateWithError if an error is needed
func (self *PluginWrapper) Create() (plugin interface{}) {
	plugin, _ = self.CreateWithError()
	return
}

// Creates a new instance
func (self *PluginWrapper) CreateWithError() (plugin interface{}, err error) {
	defer func() {
		// Slight protection against Init call into plugin code.
		if r := recover(); r != nil {
			plugin = nil
			err = fmt.Errorf("'%s' Init() panicked: %s", self.name, r)
		}
	}()

	plugin = self.pluginCreator()
	err = plugin.(Plugin).Init(self.configCreator())
	return
}

// If `configable` supports the `HasConfigStruct` interface this will use said
// interface to fetch a config struct object and populate it w/ the values in
// provided `config`. If not, simply returns `config` unchanged.
func LoadConfigStruct(config toml.Primitive, configable interface{}) (
	configStruct interface{}, err error) {

	// On two lines for scoping reasons.
	hasConfigStruct, ok := configable.(HasConfigStruct)
	if !ok {
		// If we don't have a config struct, change it to a PluginConfig
		configStruct = new(PluginConfig)
		if err = toml.PrimitiveDecode(config, configStruct); err != nil {
			configStruct = nil
		}
		return
	}

	defer func() {
		// Slight protection against ConfigStruct call into plugin code.
		if r := recover(); r != nil {
			configStruct = nil
			err = fmt.Errorf("ConfigStruct() panicked: %s", r)
		}
	}()

	configStruct = hasConfigStruct.ConfigStruct()
	if err = toml.PrimitiveDecode(config, configStruct); err != nil {
		configStruct = nil
		err = fmt.Errorf("Can't unmarshal config: %s", err)
	}
	return
}

// Registers a particular decoder (specified by `decoderName`) to be used for
// decoding messages with a particular message encoding header value
// (specified by `encodingName`).
func regDecoderForHeader(decoderName string, encodingName string) (err error) {
	var encoding Header_MessageEncoding
	var ok bool
	if encodingInt32, ok := Header_MessageEncoding_value[encodingName]; !ok {
		err = fmt.Errorf("No Header_MessageEncoding named '%s'", encodingName)
		return
	} else {
		encoding = Header_MessageEncoding(encodingInt32)
	}
	if encoding > MAX_HEADER_MESSAGEENCODING {
		err = fmt.Errorf("Header_MessageEncoding '%s' value '%d' higher than max '%d'",
			encodingName, encoding, MAX_HEADER_MESSAGEENCODING)
		return
	}
	// Be nice to be able to verify that this is actually a decoder.
	if _, ok = AvailablePlugins[decoderName]; !ok {
		err = fmt.Errorf("No decoder named '%s' registered as a plugin", decoderName)
		return
	}
	if encoding > topHeaderMessageEncoding {
		topHeaderMessageEncoding = encoding
	}
	DecodersByEncoding[encoding] = decoderName
	return
}

func (self *PipelineConfig) log(msg string) {
	self.logMsgs = append(self.logMsgs, msg)
	log.Println(msg)
}

// loadSection must be passed a plugin name and the config for that plugin.
// It will create a PluginWrapper (i.e. a factory). For
// decoders (which are created as needed) the PluginWrappers are stored for
// later use. For the other plugin types, we'll create the plugin, configure
// it, then create the appropriate plugin runner.
func (self *PipelineConfig) loadSection(sectionName string,
	configSection toml.Primitive) (errcnt uint) {
	var ok bool
	var err error
	var pluginGlobals PluginGlobals
	var pluginType string

	wrapper := new(PluginWrapper)
	wrapper.name = sectionName

	if err = toml.PrimitiveDecode(configSection, &pluginGlobals); err != nil {
<<<<<<< HEAD
		self.log(fmt.Sprintf("Unable to locate type in plugin: %s", wrapper.name))
		self.log(err.Error())
=======
		self.log(fmt.Sprintf("Unable to decode config for plugin: %s, error: %s",
			wrapper.name, err.Error()))
>>>>>>> b206af0d
		errcnt++
		return
	}
	pluginType = pluginGlobals.Typ

	if wrapper.pluginCreator, ok = AvailablePlugins[pluginType]; !ok {
		self.log(fmt.Sprintf("No such plugin: %s", wrapper.name))
		errcnt++
		return
	}

	// Create plugin, test config object generation.
	plugin := wrapper.pluginCreator()
	var config interface{}
	if config, err = LoadConfigStruct(configSection, plugin); err != nil {
		self.log(fmt.Sprintf("Can't load config for %s '%s': %s", sectionName,
			wrapper.name, err))
		errcnt++
		return
	}
	wrapper.configCreator = func() interface{} { return config }

	// Apply configuration to instantiated plugin.
	configPlugin := func() (err error) {
		defer func() {
			// Slight protection against Init call into plugin code.
			if r := recover(); r != nil {
				err = fmt.Errorf("Init() panicked: %s", r)
			}
		}()
		err = plugin.(Plugin).Init(config)
		return
	}
	if err = configPlugin(); err != nil {
		self.log(fmt.Sprintf("Initialization failed for '%s': %s",
			sectionName, err))
		errcnt++
		return
	}

	// Determine the plugin type
	pluginCats := PluginTypeRegex.FindStringSubmatch(pluginGlobals.Typ)
	if len(pluginCats) < 2 {
		self.log(fmt.Sprintf("Type doesn't contain valid plugin name: %s", pluginGlobals.Typ))
		errcnt++
		return
	}
	pluginCategory := pluginCats[1]

	// For decoders check to see if we need to register against a protocol
	// header, store the wrapper and continue.
	if pluginCategory == "Decoder" {
		if pluginGlobals.Encoding != "" {
			err = regDecoderForHeader(pluginGlobals.Typ, pluginGlobals.Encoding)
			if err != nil {
				self.log(fmt.Sprintf(
					"Can't register decoder '%s' for encoding '%s': %s",
					wrapper.name, pluginGlobals.Encoding, err))
				errcnt++
				return
			}
		}
		self.DecoderWrappers[wrapper.name] = wrapper
		return
	}

	// For inputs just store the runner and continue.
	if pluginCategory == "Input" {
		self.InputRunners[wrapper.name] = NewInputRunner(wrapper.name, plugin.(Input))
		return
	}

	// Filters and outputs have a few more config settings.
	runner := NewFORunner(wrapper.name, plugin.(Plugin))
	runner.name = wrapper.name
	var tickLength uint
	if pluginGlobals.Ticker != 0 {
		sec := pluginGlobals.Ticker
		tickLength = uint(sec)
	}

	if tickLength != 0 {
		runner.tickLength = time.Duration(tickLength) * time.Second
	}

	var matcher *MatchRunner
	if pluginGlobals.Matcher != "" {
		if matcher, err = NewMatchRunner(pluginGlobals.Matcher); err != nil {
			self.log(fmt.Sprintf("Can't create message matcher for '%s': %s",
				wrapper.name, err))
			errcnt++
			return
		}
		runner.matcher = matcher
	}

	switch pluginCategory {
	case "Filter":
		if matcher != nil {
			self.router.fMatchers = append(self.router.fMatchers, matcher)
		}
		self.FilterRunners[runner.name] = runner
	case "Output":
		if matcher != nil {
			self.router.oMatchers = append(self.router.oMatchers, matcher)
		}
		self.OutputRunners[runner.name] = runner
	}

	return
}

// LoadFromConfigFile loads a TOML configuration file and stores the
// result in the value pointed to by config. The maps in the config
// will be initialized as needed.
//
// The PipelineConfig should be already initialized before passed in via
// its Init function.
func (self *PipelineConfig) LoadFromConfigFile(filename string) (err error) {
	var configFile ConfigFile
	if _, err := toml.DecodeFile(filename, &configFile); err != nil {
		return fmt.Errorf("Error decoding config file: %s", err)
	}

	// Load all the plugins
	var errcnt uint
	for name, conf := range configFile {
		log.Println("Loading: ", name)
		errcnt += self.loadSection(name, conf)
	}
	if errcnt != 0 {
		return fmt.Errorf("%d errors loading plugins", errcnt)
	}

	// Setup our message generator input
	MessageGenerator.Init()
	mgiWrapper := new(PluginWrapper)
	mgiWrapper.name = "MessageGeneratorInput"
	mgiWrapper.pluginCreator = func() interface{} { return new(MessageGeneratorInput) }
	mgiWrapper.configCreator = func() interface{} { return new(PluginConfig) }
	if mgi, err := mgiWrapper.CreateWithError(); err != nil {
		return fmt.Errorf("Error creating MGI: %s", err)
	} else {
		self.InputRunners[mgiWrapper.name] = NewInputRunner(mgiWrapper.name,
			mgi.(Input))
	}
	return
}

func init() {
	RegisterPlugin("UdpInput", func() interface{} {
		return new(UdpInput)
	})
	RegisterPlugin("TcpInput", func() interface{} {
		return new(TcpInput)
	})
	RegisterPlugin("JsonDecoder", func() interface{} {
		return new(JsonDecoder)
	})
	RegisterPlugin("ProtobufDecoder", func() interface{} {
		return new(ProtobufDecoder)
	})
	RegisterPlugin("StatsdInput", func() interface{} {
		return new(StatsdInput)
	})
	RegisterPlugin("LogOutput", func() interface{} {
		return new(LogOutput)
	})
	RegisterPlugin("FileOutput", func() interface{} {
		return new(FileOutput)
	})
	RegisterPlugin("WhisperOutput", func() interface{} {
		return new(WhisperOutput)
	})
	RegisterPlugin("LogfileInput", func() interface{} {
		return new(LogfileInput)
	})
	RegisterPlugin("TextParserDecoder", func() interface{} {
		return new(TextParserDecoder)
	})
	RegisterPlugin("TcpOutput", func() interface{} {
		return new(TcpOutput)
	})
	RegisterPlugin("StatFilter", func() interface{} {
		return new(StatFilter)
	})
	RegisterPlugin("SandboxFilter", func() interface{} {
		return new(SandboxFilter)
	})
	RegisterPlugin("CounterFilter", func() interface{} {
		return new(CounterFilter)
	})
}<|MERGE_RESOLUTION|>--- conflicted
+++ resolved
@@ -260,13 +260,8 @@
 	wrapper.name = sectionName
 
 	if err = toml.PrimitiveDecode(configSection, &pluginGlobals); err != nil {
-<<<<<<< HEAD
-		self.log(fmt.Sprintf("Unable to locate type in plugin: %s", wrapper.name))
-		self.log(err.Error())
-=======
 		self.log(fmt.Sprintf("Unable to decode config for plugin: %s, error: %s",
 			wrapper.name, err.Error()))
->>>>>>> b206af0d
 		errcnt++
 		return
 	}
