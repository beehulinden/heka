/***** BEGIN LICENSE BLOCK *****
# This Source Code Form is subject to the terms of the Mozilla Public
# License, v. 2.0. If a copy of the MPL was not distributed with this file,
# You can obtain one at http://mozilla.org/MPL/2.0/.
#
# The Initial Developer of the Original Code is the Mozilla Foundation.
# Portions created by the Initial Developer are Copyright (C) 2014-2015
# the Initial Developer. All Rights Reserved.
#
# Contributor(s):
#   Ben Bangert (bbangert@mozilla.com)
#   Rob Miller (rmiller@mozilla.com)
#
# ***** END LICENSE BLOCK *****/
package logstreamer

import (
	"errors"
	"fmt"
	"io"
	"os"
	"path/filepath"
	"strconv"
	"sync"
	"time"

	ls "github.com/mozilla-services/heka/logstreamer"
	"github.com/mozilla-services/heka/message"
	p "github.com/mozilla-services/heka/pipeline"
)

type LogstreamerInputConfig struct {
	// Hostname to use for the generated logfile message objects.
	Hostname string
	// Log base directory to run log regex under
	LogDirectory string `toml:"log_directory"`
	// Journal base directory for saving journal files
	JournalDirectory string `toml:"journal_directory"`
	// File match for regular expression
	FileMatch string `toml:"file_match"`
	// Priority to sort in
	Priority []string
	// Differentiator for splitting out logstreams if applicable
	Differentiator []string
	// Oldest logfiles to parse, as a duration parseable
	OldestDuration string `toml:"oldest_duration"`
	// Translation map for sorting substitutions
	Translation ls.SubmatchTranslationMap
	// Rescan interval declares how often the full directory scanner
	// runs to locate more logfiles/streams
	RescanInterval string `toml:"rescan_interval"`
	// Check data interval declares how often the plugin checks if more data is
	// available from the logfiles/streams
	CheckDataInterval string `toml:"check_data_interval"`
	// So we can default to TokenSplitter.
	Splitter string
	// Whether to ignore previous logfiles while initial scan
	InitialTail bool `toml:"initial_tail"`
}

type LogstreamerInput struct {
	pConfig            *p.PipelineConfig
	logstreamSet       *ls.LogstreamSet
	logstreamSetLock   sync.RWMutex
	rescanInterval     time.Duration
	checkDataInterval  time.Duration
	plugins            map[string]*LogstreamInput
	stopLogstreamChans []chan chan bool
	stopChan           chan bool
	parser             string
	delimiter          string
	delimiterLocation  string
	hostName           string
	pluginName         string
}

// Heka will call this before calling any other methods to give us access to
// the pipeline configuration.
func (li *LogstreamerInput) SetPipelineConfig(pConfig *p.PipelineConfig) {
	li.pConfig = pConfig
}

func (li *LogstreamerInput) ConfigStruct() interface{} {
	baseDir := li.pConfig.Globals.BaseDir
	return &LogstreamerInputConfig{
<<<<<<< HEAD
		RescanInterval:   "1m",
		OldestDuration:   "720h",
		LogDirectory:     "/var/log",
		JournalDirectory: filepath.Join(baseDir, "logstreamer"),
		Splitter:         "TokenSplitter",
		InitialTail:      false,
=======
		RescanInterval:    "1m",
		CheckDataInterval: "250ms",
		OldestDuration:    "720h",
		LogDirectory:      "/var/log",
		JournalDirectory:  filepath.Join(baseDir, "logstreamer"),
		Splitter:          "TokenSplitter",
>>>>>>> 9b154923
	}
}

func (li *LogstreamerInput) SetName(name string) {
	li.pluginName = name
}

func (li *LogstreamerInput) Init(config interface{}) (err error) {
	var (
		errs    *ls.MultipleError
		oldest  time.Duration
		plugins []string
	)
	conf := config.(*LogstreamerInputConfig)

	// Setup the journal dir.
	if err = os.MkdirAll(conf.JournalDirectory, 0744); err != nil {
		return err
	}

	if conf.FileMatch == "" {
		return errors.New("`file_match` setting is required.")
	}
	if len(conf.FileMatch) > 0 && conf.FileMatch[len(conf.FileMatch)-1:] != "$" {
		conf.FileMatch += "$"
	}

	li.plugins = make(map[string]*LogstreamInput)

	// Setup the rescan interval.
	if li.rescanInterval, err = time.ParseDuration(conf.RescanInterval); err != nil {
		return
	}
	// Setup the check data interval.
	if li.checkDataInterval, err = time.ParseDuration(conf.CheckDataInterval); err != nil {
		return
	}
	// Parse the oldest duration.
	if oldest, err = time.ParseDuration(conf.OldestDuration); err != nil {
		return
	}
	// If no differentiator is present then we use the plugin name.
	if len(conf.Differentiator) == 0 {
		conf.Differentiator = []string{li.pluginName}
	}

	for name, submap := range conf.Translation {
		if len(submap) == 1 {
			if _, ok := submap["missing"]; !ok {
				err = fmt.Errorf("A translation map with one entry ('%s') must be "+
					"specifying a 'missing' key.", name)
				return
			}
		}
	}

	// Create the main sort pattern
	sp := &ls.SortPattern{
		FileMatch:      conf.FileMatch,
		Translation:    conf.Translation,
		Priority:       conf.Priority,
		Differentiator: conf.Differentiator,
	}

	// Create the main logstream set
	li.logstreamSetLock.Lock()
	defer li.logstreamSetLock.Unlock()
	li.logstreamSet, err = ls.NewLogstreamSet(sp, oldest, conf.LogDirectory,
		conf.JournalDirectory, conf.InitialTail)
	if err != nil {
		return
	}
	// Initial scan for logstreams
	plugins, errs = li.logstreamSet.ScanForLogstreams()
	if errs.IsError() {
		return errs
	}
	// Declare our hostname
	if conf.Hostname == "" {
		li.hostName = li.pConfig.Hostname()
	} else {
		li.hostName = conf.Hostname
	}

	// Create all our initial logstream plugins for the logstreams found
	for _, name := range plugins {
		stream, ok := li.logstreamSet.GetLogstream(name)
		if !ok {
			continue
		}
		li.plugins[name] = NewLogstreamInput(stream, name, li.hostName, li.checkDataInterval)
	}
	li.stopLogstreamChans = make([]chan chan bool, 0, len(plugins))
	li.stopChan = make(chan bool)
	return
}

// Creates deliverer and stop channel and starts the provided LogstreamInput.
func (li *LogstreamerInput) startLogstreamInput(logstream *LogstreamInput, i int,
	ir p.InputRunner, h p.PluginHelper) {

	stop := make(chan chan bool, 1)
	token := strconv.Itoa(i)
	deliverer := ir.NewDeliverer(token)
	sRunner := ir.NewSplitterRunner(token)
	li.stopLogstreamChans = append(li.stopLogstreamChans, stop)
	go logstream.Run(ir, h, stop, deliverer, sRunner)
}

// Main Logstreamer Input runner. This runner kicks off all the other
// logstream inputs, and handles rescanning for updates to the filesystem that
// might affect file visibility for the logstream inputs.
func (li *LogstreamerInput) Run(ir p.InputRunner, h p.PluginHelper) (err error) {
	var (
		ok         bool
		errs       *ls.MultipleError
		newstreams []string
	)

	// Kick off all the current logstreams we know of
	i := 0
	for _, logstream := range li.plugins {
		i++
		li.startLogstreamInput(logstream, i, ir, h)
	}

	ok = true
	rescan := time.Tick(li.rescanInterval)
	// Our main rescan loop that handles shutting down
	for ok {
		select {
		case <-li.stopChan:
			ok = false
			returnChans := make([]chan bool, len(li.stopLogstreamChans))
			// Send out all the stop signals
			for i, ch := range li.stopLogstreamChans {
				ret := make(chan bool)
				ch <- ret
				returnChans[i] = ret
			}

			// Wait for all the stops
			for _, ch := range returnChans {
				<-ch
			}

			// Close our own stopChan to indicate we shut down
			close(li.stopChan)
		case <-rescan:
			li.logstreamSetLock.Lock()
			newstreams, errs = li.logstreamSet.ScanForLogstreams()
			if errs.IsError() {
				ir.LogError(errs)
			}
			for _, name := range newstreams {
				stream, ok := li.logstreamSet.GetLogstream(name)
				if !ok {
					ir.LogError(fmt.Errorf("Found new logstream: %s, but couldn't fetch it.",
						name))
					continue
				}

				lsi := NewLogstreamInput(stream, name, li.hostName, li.checkDataInterval)
				li.plugins[name] = lsi
				i++
				li.startLogstreamInput(lsi, i, ir, h)
			}
			li.logstreamSetLock.Unlock()
		}
	}
	return nil
}

func (li *LogstreamerInput) Stop() {
	li.stopChan <- true
	<-li.stopChan
}

type LogstreamInput struct {
	stream              *ls.Logstream
	loggerIdent         string
	hostName            string
	checkDataInterval   time.Duration
	recordCount         int
	stopped             chan bool
	prevMsgWasTruncated bool
	ir                  p.InputRunner
	stopChan            chan chan bool
	deliverer           p.Deliverer
	sRunner             p.SplitterRunner
}

func NewLogstreamInput(stream *ls.Logstream, loggerIdent,
	hostName string, checkDataInterval time.Duration) *LogstreamInput {

	return &LogstreamInput{
		stream:              stream,
		loggerIdent:         loggerIdent,
		hostName:            hostName,
		checkDataInterval:   checkDataInterval,
		prevMsgWasTruncated: false,
	}
}

func (lsi *LogstreamInput) Run(ir p.InputRunner, h p.PluginHelper, stopChan chan chan bool,
	deliverer p.Deliverer, sRunner p.SplitterRunner) {

	if !sRunner.UseMsgBytes() {
		sRunner.SetPackDecorator(lsi.packDecorator)
	}

	lsi.ir = ir
	lsi.stopChan = stopChan
	lsi.deliverer = deliverer
	lsi.sRunner = sRunner
	var err error

	// Check for more data interval
	tick := time.Tick(lsi.checkDataInterval)

	ok := true
	for ok {
		// Clear our error
		err = nil

		// Attempt to read and deliver as many as we can.
		err = lsi.deliverRecords()
		// Save our position if the stream hasn't done so for us.
		if err != io.EOF {
			lsi.stream.SavePosition()
		}
		lsi.recordCount = 0

		if err != nil && err != io.EOF {
			ir.LogError(err)
		}

		// Did our parser func get stopped?
		if lsi.stopped != nil {
			ok = false
			continue
		}

		// Wait for our next interval, stop if needed
		select {
		case lsi.stopped = <-stopChan:
			ok = false
		case <-tick:
			continue
		}
	}
	close(lsi.stopped)
	deliverer.Done()
	sRunner.Done()
}

func (lsi *LogstreamInput) deliverRecords() (err error) {
	var (
		record []byte
		n      int
	)
	for err == nil {
		select {
		case lsi.stopped = <-lsi.stopChan:
			return
		default:
		}
		isMessageTruncated := false
		n, record, err = lsi.sRunner.GetRecordFromStream(lsi.stream)
		if err == io.ErrShortBuffer {
			if lsi.sRunner.KeepTruncated() {
				err = fmt.Errorf("record exceeded MAX_RECORD_SIZE %d and was truncated",
					message.MAX_RECORD_SIZE)
			} else {
				err = fmt.Errorf("record exceeded MAX_RECORD_SIZE %d and was dropped",
					message.MAX_RECORD_SIZE)
			}
			lsi.ir.LogError(err)
			err = nil // non-fatal, keep going
			isMessageTruncated = true
		}
		if n > 0 {
			lsi.stream.FlushBuffer(n)
		}
		if len(record) > 0 {
			if lsi.prevMsgWasTruncated == false {
				// Send the message only if previous record had normal size.
				if !isMessageTruncated || lsi.sRunner.KeepTruncated() {
					lsi.sRunner.DeliverRecord(record, lsi.deliverer)
					lsi.countRecord()
				}
			}
		} else if err == io.EOF && lsi.sRunner.IncompleteFinal() {
			record = lsi.sRunner.GetRemainingData()
			if len(record) > 0 {
				lsi.sRunner.DeliverRecord(record, lsi.deliverer)
				lsi.countRecord()
			}
		}
		lsi.prevMsgWasTruncated = isMessageTruncated
	}
	return err
}

func (lsi *LogstreamInput) packDecorator(pack *p.PipelinePack) {
	pack.Message.SetType("logfile")
	pack.Message.SetHostname(lsi.hostName)
	pack.Message.SetLogger(lsi.loggerIdent)
}

func (lsi *LogstreamInput) countRecord() {
	lsi.recordCount += 1
	if lsi.recordCount > 500 {
		lsi.stream.SavePosition()
		lsi.recordCount = 0
	}
}

// ReportMsg provides plugin state to Heka report and dashboard.
func (li *LogstreamerInput) ReportMsg(msg *message.Message) error {
	li.logstreamSetLock.RLock()
	defer li.logstreamSetLock.RUnlock()

	for _, name := range li.logstreamSet.GetLogstreamNames() {
		logstream, ok := li.logstreamSet.GetLogstream(name)
		if ok {
			fname, bytes := logstream.ReportPosition()
			message.NewStringField(msg, fmt.Sprintf("%s-filename", name), fname)
			message.NewInt64Field(msg, fmt.Sprintf("%s-bytes", name), bytes, "count")
		}
	}
	return nil
}

func init() {
	p.RegisterPlugin("LogstreamerInput", func() interface{} {
		return new(LogstreamerInput)
	})
}<|MERGE_RESOLUTION|>--- conflicted
+++ resolved
@@ -83,21 +83,13 @@
 func (li *LogstreamerInput) ConfigStruct() interface{} {
 	baseDir := li.pConfig.Globals.BaseDir
 	return &LogstreamerInputConfig{
-<<<<<<< HEAD
-		RescanInterval:   "1m",
-		OldestDuration:   "720h",
-		LogDirectory:     "/var/log",
-		JournalDirectory: filepath.Join(baseDir, "logstreamer"),
-		Splitter:         "TokenSplitter",
-		InitialTail:      false,
-=======
 		RescanInterval:    "1m",
 		CheckDataInterval: "250ms",
 		OldestDuration:    "720h",
 		LogDirectory:      "/var/log",
 		JournalDirectory:  filepath.Join(baseDir, "logstreamer"),
 		Splitter:          "TokenSplitter",
->>>>>>> 9b154923
+		InitialTail:       false,
 	}
 }
 
